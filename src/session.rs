use std::thread;
use std::collections::hash_map::HashMap;
use std::time::Duration;
use std::io::BufReader;
use std::io::Write;
use std::io::BufWriter;
use std::old_io::Timer;
use std::io::Result;
use std::io::Error;
use std::io::ErrorKind::{Other};
use std::net::TcpStream;
use std::marker::PhantomData;
use connection::Connection;
use subscription::AckMode;
use subscription::AckMode::{Auto, Client, ClientIndividual};
use subscription::AckOrNack;
use subscription::AckOrNack::{Ack, Nack};
use subscription::{Subscription, MessageHandler, ToMessageHandler};
use frame::Frame;
use frame::Transmission;
use frame::ToFrameBody;
use frame::Transmission::{HeartBeat, CompleteFrame};
use header;
use header::HeaderList;
use header::ReceiptId;
use header::StompHeaderSet;
use transaction::Transaction;
use message_builder::MessageBuilder;
use subscription_builder::SubscriptionBuilder;

use mio::{EventLoop, Handler, Token, ReadHint};
//use mio::tcp::*;
use core::ops::DerefMut;


pub trait FrameHandler {
  fn on_frame(&mut self, &Frame);
}

impl <F> FrameHandler for F where F: FnMut(&Frame) {
  fn on_frame(&mut self, frame: &Frame) {
    self(frame)
  }
}

pub trait ToFrameHandler <'a> {
  fn to_frame_handler(self) -> Box<FrameHandler + 'a>;
}

impl <'a, T: 'a> ToFrameHandler <'a> for T where T: FrameHandler {
  fn to_frame_handler(self) -> Box<FrameHandler + 'a> {
    Box::new(self) as Box<FrameHandler>
  }
}

pub struct ReceiptHandler<'a, T> where T: 'a + ToFrameHandler<'a> {
  pub handler: T,
  _marker: PhantomData<&'a T>
}

impl<'a, T> ReceiptHandler<'a, T> where T: 'a + ToFrameHandler<'a> {
  pub fn new(val: T) -> ReceiptHandler<'a T> {
    let r = ReceiptHandler { handler: val, _marker: PhantomData };
    r
  }
}

const GRACE_PERIOD_MULTIPLIER: f64 = 2.0;

pub struct Session <'a> { 
  pub connection : Connection,
  writer: BufWriter<TcpStream>,
  reader: BufReader<TcpStream>,
  next_transaction_id: u32,
  next_subscription_id: u32,
  next_receipt_id: u32,
  rx_heartbeat_ms: u64,
  tx_heartbeat_ms: u64,
  pub subscriptions: HashMap<String, Subscription <'a>>,
  pub receipt_handlers: HashMap<String, Box<FrameHandler + 'a>>,
  error_callback: Box<FrameHandler + 'a>
}

pub enum StompTimeout {
  SendHeartBeat,
  ReceiveHeartBeat
}

impl <'a> Handler for Session<'a> {
  type Timeout = StompTimeout;
  type Message = ();

  fn timeout(&mut self, event_loop: &mut EventLoop<Session<'a>>, mut timeout: StompTimeout) {
    match timeout {
      StompTimeout::SendHeartBeat => {
        println!("Send heartbeat");
        event_loop.timeout_ms(StompTimeout::SendHeartBeat, self.tx_heartbeat_ms);
      },
      StompTimeout::ReceiveHeartBeat => {
        println!("Did not receive a heartbeat in time.");
      },
    }
  }

  fn readable(&mut self, event_loop: &mut EventLoop<Session<'a>>, token: Token, _: ReadHint) {
    println!("Readable!");
    match Frame::read(&mut self.reader) {
      Ok(HeartBeat) => println!("Received HeartBeat"),
      Ok(CompleteFrame(frame)) => {
        println!("Received frame!:\n{}", frame);
        self.dispatch(frame);
      },
      Err(_) => panic!("Failed to receive Heartbeat or frame.")
    }
  } 
}

impl <'a> Session <'a> {
  pub fn new(connection: Connection, tx_heartbeat_ms: u32, rx_heartbeat_ms: u32) -> Session<'a> {
    let reading_stream = connection.tcp_stream.try_clone().unwrap();
    let writing_stream = reading_stream.try_clone().unwrap();

    let modified_rx_heartbeat_ms : u32 = ((rx_heartbeat_ms as f64) * GRACE_PERIOD_MULTIPLIER) as u32;

    let reader = BufReader::new(reading_stream);
    let writer = BufWriter::new(writing_stream);

    Session {
      connection: connection,
      reader: reader,
      writer: writer,
      next_transaction_id: 0,
      next_subscription_id: 0,
      next_receipt_id: 0,
      rx_heartbeat_ms: modified_rx_heartbeat_ms as u64,
      tx_heartbeat_ms: tx_heartbeat_ms as u64,
      subscriptions: HashMap::new(),
      receipt_handlers: HashMap::new(),
      error_callback: Box::new(Session::default_error_callback) as Box<FrameHandler>
    }
  }

  fn default_error_callback(frame : &Frame) {
    error!("ERROR received:\n{}", frame);
  }
  
  pub fn on_error<T: 'a>(&mut self, handler_convertible: T) where T : ToFrameHandler<'a> + 'a {
    let handler = handler_convertible.to_frame_handler();
    self.error_callback = handler;
  }

  fn handle_receipt(&mut self, frame: Frame) {
    match frame.headers.get_receipt_id() {
      Some(ReceiptId(ref receipt_id)) => {
        let mut handler = match self.receipt_handlers.remove(*receipt_id) {
          Some(handler) => {
            debug!("Calling handler for ReceiptId '{}'.", *receipt_id);
            handler
          },
          None => {
            panic!("Received unexpected RECEIPT '{}'", *receipt_id)
          }
        };
        handler.on_frame(&frame);
      },
      None => panic!("Received RECEIPT frame without a receipt-id")
    };
  }

  pub fn outstanding_receipts(&self) -> Vec<&str> {
    self.receipt_handlers.keys().map(|key| key.as_ref()).collect()
  }

  fn generate_transaction_id(&mut self) -> u32 {
    let id = self.next_transaction_id;
    self.next_transaction_id += 1;
    id
  }

  pub fn generate_subscription_id(&mut self) -> u32 {
    let id = self.next_subscription_id;
    self.next_subscription_id += 1;
    id
  }

  pub fn generate_receipt_id(&mut self) -> u32 {
    let id = self.next_receipt_id;
    self.next_receipt_id += 1;
    id
  }

  pub fn message<'b, T: ToFrameBody> (&'b mut self, destination: &str, body_convertible: T) -> MessageBuilder<'b, 'a> {
    let send_frame = Frame::send(destination, body_convertible.to_frame_body());
    MessageBuilder {
     session: self,
     frame: send_frame
    }
  }

  pub fn subscription<'b, 'c: 'a, T>(&'b mut self, destination: &'b str, handler_convertible: T) -> SubscriptionBuilder<'b, 'a, 'c> where T: ToMessageHandler<'c> {
    let message_handler : Box<MessageHandler> = handler_convertible.to_message_handler();
    SubscriptionBuilder{
      session: self,
      destination: destination,
      ack_mode: AckMode::Auto,
      handler: message_handler,
      headers: HeaderList::new()
    }
  }

  pub fn unsubscribe(&mut self, sub_id: &str) -> Result<()> {
     let _ = self.subscriptions.remove(sub_id);
     let unsubscribe_frame = Frame::unsubscribe(sub_id.as_ref());
     self.send(unsubscribe_frame)
  }

  pub fn disconnect(&mut self) -> Result<()> {
    let disconnect_frame = Frame::disconnect();
    self.send(disconnect_frame)
  }

  pub fn begin_transaction<'b>(&'b mut self) -> Result<Transaction<'b, 'a>> {
    let mut transaction = Transaction::new(self.generate_transaction_id(), self);
    let _ = try!(transaction.begin());
    Ok(transaction)
  }

  pub fn send(&mut self, frame: Frame) -> Result<()> {
    match frame.write(&mut self.writer) {
      Ok(_) => Ok(()),//FIXME: Replace 'Other' below with a more meaningful ErrorKind
      Err(_) => Err(Error::new(Other, "Could not send frame: the connection to the server was lost."))
    }
  }

<<<<<<< HEAD
=======
  pub fn receive(&self) -> Result<Frame> {
    match self.receiver.recv() {
      Ok(frame) => Ok(frame),//FIXME: Replace 'Other' below with a more meaningful ErrorKind
      Err(_) => Err(Error::new(Other, "Could not receive frame: the connection to the server was lost."))
    }
  }

>>>>>>> 00839b44
  pub fn dispatch(&mut self, frame: Frame) {
    // Check for ERROR frame
    match frame.command.as_ref() {
       "ERROR" => return self.error_callback.on_frame(&frame),
       "RECEIPT" => return self.handle_receipt(frame),
        _ => {} // No operation
    };
 
    let ack_mode : AckMode;
    let callback_result : AckOrNack; 
    { // This extra scope is required to free up `frame` and `self.subscriptions`
      // following a borrow.

      // Find the subscription ID on the frame that was received
      let header::Subscription(sub_id) = 
        frame.headers
        .get_subscription()
        .expect("Frame did not contain a subscription header.");

      // Look up the appropriate Subscription object
      let subscription = 
         self.subscriptions
         .get_mut(sub_id)
         .expect("Received a message for an unknown subscription.");

      // Take note of the ack_mode used by this Subscription
      ack_mode = subscription.ack_mode;
      // Invoke the callback in the Subscription, providing the frame
      // Take note of whether this frame should be ACKed or NACKed
      callback_result = (*subscription.handler).on_message(&frame);
    }

    debug!("Executing.");
    match ack_mode {
      Auto => {
        debug!("Auto ack, no frame sent.");
      }
      Client | ClientIndividual => {
        let header::Ack(ack_id) = 
          frame.headers
          .get_ack()
          .expect("Message did not have an 'ack' header.");
        match callback_result {
          Ack =>  self.acknowledge_frame(ack_id),
          Nack => self.negatively_acknowledge_frame(ack_id)
        }.unwrap_or_else(|error|panic!(format!("Could not acknowledge frame: {}", error)));
      } // Client | ...
    }
  } 

  fn acknowledge_frame(&mut self, ack_id: &str) -> Result<()> {
    let ack_frame = Frame::ack(ack_id);
    self.send(ack_frame)
  }

  fn negatively_acknowledge_frame(&mut self, ack_id: &str) -> Result<()>{
    let nack_frame = Frame::nack(ack_id);
    self.send(nack_frame)
  }

  pub fn listen(&mut self) -> Result<()> {
    let mut event_loop : EventLoop<Session<'a>> = EventLoop::new().unwrap();
    event_loop.register(self.reader.get_ref(), Token(0));
    event_loop.run(self)
  }
}<|MERGE_RESOLUTION|>--- conflicted
+++ resolved
@@ -232,16 +232,6 @@
     }
   }
 
-<<<<<<< HEAD
-=======
-  pub fn receive(&self) -> Result<Frame> {
-    match self.receiver.recv() {
-      Ok(frame) => Ok(frame),//FIXME: Replace 'Other' below with a more meaningful ErrorKind
-      Err(_) => Err(Error::new(Other, "Could not receive frame: the connection to the server was lost."))
-    }
-  }
-
->>>>>>> 00839b44
   pub fn dispatch(&mut self, frame: Frame) {
     // Check for ERROR frame
     match frame.command.as_ref() {
